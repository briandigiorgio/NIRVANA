--- conflicted
+++ resolved
@@ -11,16 +11,11 @@
 - binning schemes
 - add error term
 - stellar fits
-<<<<<<< HEAD
-- adding in dispersion
-- add in surface brightness
+- ~~adding in dispersion~~
+- ~~add in surface brightness~~
 - allow Kinematics to include (inverse) covariance
     - Include nominal MaNGA covariance for MaNGAKinematics
-- Treatment of the velocity dispersion and corrections
-=======
-- ~~adding in dispersion~~
-- ~~add in surface brightness~~
->>>>>>> 33c45412
+- Treatment of the velocity dispersion and correction
 
 ## Side tasks
 
