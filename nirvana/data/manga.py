--- conflicted
+++ resolved
@@ -22,15 +22,12 @@
 import matplotlib.image as img
 
 from astropy.io import fits
-<<<<<<< HEAD
-try:
-    from marvin.tools import Cube
-    from marvin import config
-except:
-    Cube = None
-    config = None
-=======
->>>>>>> 70183d9d
+#try:
+#    from marvin.tools import Cube
+#    from marvin import config
+#except:
+#    Cube = None
+#    config = None
 
 from .util import get_map_bin_transformations, impose_positive_definite
 from .kinematics import Kinematics
@@ -164,15 +161,9 @@
             circumventing the use of ``dr`` and ``analysis_path``.
         check (:obj:`bool`, optional):
             Check that the directories with the expected files exist.
-<<<<<<< HEAD
-        use_marvin (:obj:`bool`, optional):
-            Use `Marvin`_ to both download the data and return the relevant
-            file paths. If True, all other keyword arguments are ignored.
-=======
         remotedir (:obj:`str`, optional):
             If specified, it will download the data from sas into this root
             directory instead of looking locally
->>>>>>> 70183d9d
 
     Returns:
         :obj:`tuple`: Full path to three files: (1) the DAP MAPS file, (2)
@@ -188,28 +179,29 @@
             Raised if the directory where the datacube should exist can be
             defined but does not exist.
     """
-<<<<<<< HEAD
-    #download using marvin instead of looking locally
-    if use_marvin and (Cube is None or config is None):
-        raise ImportError('Could not use marvin because marvin Cube could not be imported.')
-    if use_marvin:
-        #get files
-        config.setMPL(dr)
-        cube = Cube(f'{plate}-{ifu}')
-        maps = cube.getMaps()
-        image = cube.getImage()
-        
-        #download to local sas directory (see marvin documentation)
-        cube.download()
-        maps.download()
-        image.download()
-
-        return maps.filename, cube.filename, image.filename
-=======
+#        use_marvin (:obj:`bool`, optional):
+#            Use `Marvin`_ to both download the data and return the relevant
+#            file paths. If True, all other keyword arguments are ignored.
+#    #download using marvin instead of looking locally
+#    if use_marvin and (Cube is None or config is None):
+#        raise ImportError('Could not use marvin because marvin Cube could not be imported.')
+#    if use_marvin:
+#        #get files
+#        config.setMPL(dr)
+#        cube = Cube(f'{plate}-{ifu}')
+#        maps = cube.getMaps()
+#        image = cube.getImage()
+#        
+#        #download to local sas directory (see marvin documentation)
+#        cube.download()
+#        maps.download()
+#        image.download()
+#
+#        return maps.filename, cube.filename, image.filename
+
     #download from sas instead of looking locally
     if remotedir is not None:
         return download_plateifu(plate, ifu, remotedir, dr, daptype, clobber=False)
->>>>>>> 70183d9d
 
     if cube_path is None or image_path is None:
         _redux_path = os.getenv('MANGA_SPECTRO_REDUX') if redux_path is None else redux_path
